--- conflicted
+++ resolved
@@ -244,11 +244,7 @@
   />
 </main>
 
-<<<<<<< HEAD
-<!-- Feature flags are now integrated into the main debug panel -->
-=======
 <!-- Debug panel is now integrated directly into the main debug UI -->
->>>>>>> f8c8312e
 
 <style>
   main {
